--- conflicted
+++ resolved
@@ -436,22 +436,6 @@
 }
 
 #[test]
-<<<<<<< HEAD
-fn test_standalone_incomplete_command() {
-    let env = TestEnv::new();
-
-    // Add and complete a task
-    env.run_rtodo(&["add", "Task to mark incomplete"])
-        .output()
-        .expect("Failed to add task");
-
-    env.run_rtodo(&["complete", "1"])
-        .output()
-        .expect("Failed to complete task");
-
-    // Use the standalone incomplete command
-    let output = env.run_rtodo(&["incomplete", "1"])
-=======
 fn test_list_due_soon_filter() {
     let env = TestEnv::new();
 
@@ -652,42 +636,11 @@
 
     // Test sorting by created date
     let output = env.run_rtodo(&["list", "--sort-by", "created"])
->>>>>>> 7e1a5cb3
-        .output()
-        .expect("Failed to execute command");
-
-    assert!(output.status.success());
-    let stdout = String::from_utf8(output.stdout).unwrap();
-<<<<<<< HEAD
-    assert!(stdout.contains("Marked as incomplete:"));
-    assert!(stdout.contains("Task to mark incomplete"));
-}
-
-#[test]
-fn test_incomplete_nonexistent_task() {
-    let env = TestEnv::new();
-
-    let output = env.run_rtodo(&["incomplete", "999"])
-        .output()
-        .expect("Failed to execute command");
-
-    assert!(output.status.success()); // Command succeeds but shows error
-    let stderr = String::from_utf8(output.stderr).unwrap();
-    assert!(stderr.contains("Error") || stderr.contains("not found"));
-}
-
-#[test]
-fn test_remove_with_confirm_flag() {
-    let env = TestEnv::new();
-
-    // Add a task
-    env.run_rtodo(&["add", "Task to remove with confirm"])
-        .output()
-        .expect("Failed to add task");
-
-    // Remove with --confirm flag (should skip interactive prompt)
-    let output = env.run_rtodo(&["remove", "1", "--confirm"])
-=======
+        .output()
+        .expect("Failed to execute command");
+
+    assert!(output.status.success());
+    let stdout = String::from_utf8(output.stdout).unwrap();
     let lines: Vec<&str> = stdout.lines().collect();
 
     // Find task lines (skip header)
@@ -782,16 +735,11 @@
     let env = TestEnv::new();
 
     let output = env.run_rtodo(&["list", "--help"])
->>>>>>> 7e1a5cb3
-        .output()
-        .expect("Failed to execute command");
-
-    assert!(output.status.success());
-    let stdout = String::from_utf8(output.stdout).unwrap();
-<<<<<<< HEAD
-    assert!(stdout.contains("Removed:"));
-    assert!(stdout.contains("Task to remove with confirm"));
-=======
+        .output()
+        .expect("Failed to execute command");
+
+    assert!(output.status.success());
+    let stdout = String::from_utf8(output.stdout).unwrap();
 
     // Check that sort field options are shown (these might be in different format)
     // The exact format depends on clap's help generation
@@ -801,5 +749,61 @@
         stdout.contains("priority") ||
         stdout.contains("title")
     ));
->>>>>>> 7e1a5cb3
+}
+
+#[test]
+fn test_standalone_incomplete_command() {
+    let env = TestEnv::new();
+
+    // Add and complete a task
+    env.run_rtodo(&["add", "Task to mark incomplete"])
+        .output()
+        .expect("Failed to add task");
+
+    env.run_rtodo(&["complete", "1"])
+        .output()
+        .expect("Failed to complete task");
+
+    // Use the standalone incomplete command
+    let output = env.run_rtodo(&["incomplete", "1"])
+        .output()
+        .expect("Failed to execute command");
+
+    assert!(output.status.success());
+    let stdout = String::from_utf8(output.stdout).unwrap();
+    assert!(stdout.contains("Marked as incomplete:"));
+    assert!(stdout.contains("Task to mark incomplete"));
+}
+
+#[test]
+fn test_incomplete_nonexistent_task() {
+    let env = TestEnv::new();
+
+    let output = env.run_rtodo(&["incomplete", "999"])
+        .output()
+        .expect("Failed to execute command");
+
+    assert!(output.status.success()); // Command succeeds but shows error
+    let stderr = String::from_utf8(output.stderr).unwrap();
+    assert!(stderr.contains("Error") || stderr.contains("not found"));
+}
+
+#[test]
+fn test_remove_with_confirm_flag() {
+    let env = TestEnv::new();
+
+    // Add a task
+    env.run_rtodo(&["add", "Task to remove with confirm"])
+        .output()
+        .expect("Failed to add task");
+
+    // Remove with --confirm flag (should skip interactive prompt)
+    let output = env.run_rtodo(&["remove", "1", "--confirm"])
+        .output()
+        .expect("Failed to execute command");
+
+    assert!(output.status.success());
+    let stdout = String::from_utf8(output.stdout).unwrap();
+    assert!(stdout.contains("Removed:"));
+    assert!(stdout.contains("Task to remove with confirm"));
 }